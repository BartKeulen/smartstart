--- conflicted
+++ resolved
@@ -1,8 +1 @@
-<<<<<<< HEAD
-=======
-from .counter import Counter
-from .tdlearning import TDLearning, TDLearningLambda
-from .qlearning import QLearning
->>>>>>> f5107908
-from .sarsa import SARSA, SARSALambda
-from smartstart.algorithms.tabular.valueiteration import ValueIteration
+
